--- conflicted
+++ resolved
@@ -118,8 +118,6 @@
     // Check for vulnerabilities
     pipeline.checkVulnerabilities()
 
-<<<<<<< HEAD
-=======
     // Check that the changelog has been updated
     pipeline.checkChangelog(
         file: "CHANGELOG.md",
@@ -134,8 +132,7 @@
             header: "## Recent Changes"
         ]
     )
-    
->>>>>>> 08243cbf
+
     // Deploys the application if on a protected branch. Give the version input
     // 30 minutes before an auto timeout approve.
     pipeline.deploy()
