{
  "name": "@zowe/zos-make-for-zowe-cli",
  "version": "0.3.0-next.202107061833",
  "description": "A Zowe CLI plugin for building source on z/OS using make.",
  "repository": {
    "type": "git",
    "url": "https://github.com/zowe/zowe-cli-zos-make-plugin.git"
  },
  "publishConfig": {
    "registry": "https://zowe.jfrog.io/zowe/api/npm/npm-local-release/"
  },
  "main": "lib/index.js",
  "files": [
    "lib",
    "templates"
  ],
  "scripts": {
    "build": "node scripts/updateLicense.js && tsc --pretty && npm run checkTestsCompile",
    "checkTestsCompile": "echo \"Checking that test source compiles...\" && tsc --project __tests__/test-tsconfig.json --noEmit ",
    "prebuild": "npm run clean && npm run lint && echo Using TypeScript && tsc --version",
    "clean": "rimraf lib",
    "watch": "tsc --pretty --watch",
    "prepublishOnly": "npm run build",
    "lint": "eslint \"src/**/*.ts\" \"**/__tests__/**/*.ts\"",
    "lint:src": "eslint \"src/**/*.ts\" --ignore-pattern \"**/__tests__/**/*.ts\"",
    "lint:tests": "eslint \"**/__tests__/**/*.ts\"",
    "test": "npm run test:unit && npm run test:integration && npm run test:system",
    "test:system": "env-cmd __tests__/__resources__/env/system.env jest .*/__system__/.* --coverage false",
    "test:integration": "env-cmd __tests__/__resources__/env/integration.env jest .*/__integration__/.* --coverage false",
    "test:unit": "env-cmd __tests__/__resources__/env/unit.env jest --coverage --testPathIgnorePatterns \".*/__system__|__integration__/.*\"",
    "installPlugin": "npm install && npm run clean && npm run build && zowe plugins install ."
  },
  "imperative": {
    "name": "zos-make",
    "productDisplayName": "zos-make plugin",
    "pluginSummary": "Build your local source on z/OS with make",
    "pluginAliases": [
      "zm"
    ],
    "pluginHealthCheck": "./lib/health.handler",
    "rootCommandDescription": "Create and build a local z/OS project (C/C++, COBOL, HLASM, etc.) with make on USS!\n\nStart with the built-in samples:\n1) zowe zm init\n2) Make source changes locally!\n3) zowe zm upload\n4) zowe zm make\n\nThe z/OS make plugin's 'zowe zm init' command will create a 'zos-make.json' properties file in the local directory, copy a sample makefile, and sample source. The properties file controls the behavior of z/OS make and allows you to customize your project and build.",
    "definitions": [
      {
        "name": "init",
        "summary": "Create a z/OS make project",
        "description": "Initialize the project",
        "type": "command",
        "handler": "./lib/cli/init.handler",
        "options": [
          {
            "name": "overwrite",
            "aliases": [
              "o"
            ],
            "description": "If a properties file exists in the local directory, overwrite it with the one generated from init.",
            "type": "boolean",
            "required": false,
            "defaultValue": false
          }
        ]
      },
      {
        "name": "setup",
        "summary": "Setup the z/OS project environment",
        "description": "Setup the project directories and data sets on z/OS.",
        "type": "command",
        "handler": "./lib/cli/setup.handler"
      },
      {
        "name": "upload",
        "summary": "Upload local source to z/OS",
        "description": "Upload the local source to z/OS for make.",
        "type": "command",
        "handler": "./lib/cli/upload.handler",
        "options": [
          {
            "name": "src-files",
            "aliases": [
              "f"
            ],
            "description": "The name of the source files to upload.",
            "type": "array",
            "required": false
          }
        ]
      },
      {
        "name": "make",
        "summary": "Build your project on z/OS with make",
        "description": "Build your project on z/OS with make",
        "type": "command",
        "handler": "./lib/cli/make.handler",
        "positionals": [
          {
            "name": "makeparms",
            "description": "Pass additional parameters to the 'make' command as 'make <make-parms>'. This option will override the value set in your 'zos-make.json' properties.",
            "required": false,
            "type": "string"
          }
        ],
        "options": [
          {
            "name": "copy",
            "aliases": [
              "c"
            ],
            "description": "If make exits with a status code of 0 and you have specified the 'copy' property in your zos-make.json, copies files from USS to data-sets according to the 'copy' property.",
            "type": "boolean",
            "required": false,
            "defaultValue": false
          },
          {
            "name": "max-concurrent-listings",
            "type": "number",
            "aliases": [
              "mcl"
            ],
            "description": "If listings are downloaded, control the max concurrent downloads. A higher value (or 0) may cause additional TSO address spaces to be spawned. Set this to 0 to allow all listings to be downloaded concurrently.",
            "required": false
          }
        ]
      },
      {
        "name": "watch",
        "summary": "Watch source for changes and build",
        "description": "Watches files for changes, uploads, and builds.",
        "type": "command",
        "handler": "./lib/cli/watch.handler",
        "options": [
          {
            "name": "wrap",
            "aliases": [
              "w"
            ],
            "description": "Specifies the column to wrap the console output. Simply for display purposes.",
            "type": "number",
            "required": false,
            "defaultValue": 120
          },
          {
            "name": "copy",
            "aliases": [
              "c"
            ],
            "description": "If make exits with a status code of 0 and you have specified the 'copy' property in your zos-make.json, copies files from USS to data-sets according to the 'copy' property.",
            "type": "boolean",
            "required": false,
            "defaultValue": false
          },
          {
            "name": "make-parms",
            "aliases": [
              "mp"
            ],
            "description": "Pass additional parameters to the 'make' command as 'make <make-parms>'. This option will override the value set in your 'zos-make.json' properties.",
            "required": false,
            "type": "string"
          }
        ]
      },
      {
        "name": "cleanup",
        "summary": "Cleanup the remote z/OS environment",
        "description": "Cleans up the z/OS environment by umounting the ZFS, deleting the ZFS, etc.",
        "type": "command",
        "handler": "./lib/cli/cleanup.handler",
        "options": [
          {
            "name": "for-sure",
            "aliases": [
              "f"
            ],
            "description": "Cleanup is a destructive command that will permenantly delete all project data-sets and files. You must set this option to confirm cleanup.",
            "type": "boolean",
            "required": true
          }
        ]
      }
    ]
  },
  "dependencies": {
    "chokidar": "3.0.0",
<<<<<<< HEAD
    "handlebars": "^4.7.7",
    "mkdirp": "^0.5.5",
=======
    "handlebars": "4.7.7",
    "mkdirp": "0.5.5",
>>>>>>> 08243cbf
    "rimraf": "2.6.3",
    "word-wrap": "1.2.3"
  },
  "peerDependencies": {
    "@zowe/cli": ">=7.0.0-next.202106242030 <7.0.0",
    "@zowe/imperative": ">=5.0.0-next.202106221817 <5.0.0"
  },
  "devDependencies": {
    "@types/fs-extra": "^8.0.1",
    "@types/jest": "^22.2.3",
    "@types/node": "^12.12.24",
    "@types/yargs": "^15.0.0",
<<<<<<< HEAD
    "@zowe/cli": ">=7.0.0-next <8.0.0",
    "@zowe/imperative": ">=5.0.0-next <6.0.0",
=======
    "@typescript-eslint/eslint-plugin": "^4.29.0",
    "@typescript-eslint/parser": "^4.29.0",
    "@zowe/cli": "^6.6.2",
    "@zowe/imperative": "4.14.0",
>>>>>>> 08243cbf
    "env-cmd": "^8.0.2",
    "eslint": "^7.32.0",
    "eslint-plugin-jest": "^24.4.0",
    "eslint-plugin-unused-imports": "^1.1.2",
    "fs-extra": "^8.1.0",
    "jest": "^27.0.0",
    "jest-cli": "^27.0.0",
    "jest-environment-node": "^27.0.6",
    "jest-environment-node-debug": "^2.0.0",
<<<<<<< HEAD
    "jest-html-reporter": "^3.4.1",
    "jest-junit": "^6.3.0",
    "jest-stare": "^1.11.1",
    "ts-jest": "^27.0.3",
=======
    "jest-html-reporter": "^3.3.0",
    "jest-junit": "^6.3.0",
    "jest-stare": "^2.2.0",
    "ts-jest": "^24.0.0",
>>>>>>> 08243cbf
    "ts-node": "^7.0.1",
    "typedoc": "^0.16.2",
    "typescript": "^3.8.0",
    "uuid": "^3.2.1"
  },
  "jest": {
    "modulePathIgnorePatterns": [
      "__tests__/__snapshots__/"
    ],
    "testResultsProcessor": "jest-stare",
    "transform": {
      ".(ts)": "ts-jest"
    },
    "testRegex": "(test|spec)\\.ts$",
    "moduleFileExtensions": [
      "ts",
      "js"
    ],
    "testPathIgnorePatterns": [
      "<rootDir>/__tests__/__results__"
    ],
    "testEnvironment": "node",
    "collectCoverageFrom": [
      "src/**/*.ts",
      "!**/__tests__/**",
      "!**/index.ts",
      "!**/main.ts"
    ],
    "collectCoverage": false,
    "coverageReporters": [
      "json",
      "lcov",
      "text",
      "cobertura"
    ],
    "coverageDirectory": "<rootDir>/__tests__/__results__/unit/coverage"
  },
  "jest-stare": {
    "resultDir": "__tests__/__results__/jest-stare",
    "additionalResultsProcessors": [
      "jest-junit",
      "jest-html-reporter"
    ],
    "coverageLink": "../coverage/lcov-report/index.html"
  },
  "jest-junit": {
    "output": "__tests__/__results__/junit.xml"
  },
  "jest-html-reporter": {
    "pageTitle": "Zowe CLI Sample Plugin Test Results",
    "outputPath": "__tests__/__results__/results.html",
    "includeFailureMsg": true
  },
  "author": "Jason Tucker",
  "license": "EPL-2.0"
}<|MERGE_RESOLUTION|>--- conflicted
+++ resolved
@@ -180,13 +180,8 @@
   },
   "dependencies": {
     "chokidar": "3.0.0",
-<<<<<<< HEAD
-    "handlebars": "^4.7.7",
-    "mkdirp": "^0.5.5",
-=======
     "handlebars": "4.7.7",
     "mkdirp": "0.5.5",
->>>>>>> 08243cbf
     "rimraf": "2.6.3",
     "word-wrap": "1.2.3"
   },
@@ -199,15 +194,10 @@
     "@types/jest": "^22.2.3",
     "@types/node": "^12.12.24",
     "@types/yargs": "^15.0.0",
-<<<<<<< HEAD
+    "@typescript-eslint/eslint-plugin": "^4.29.0",
+    "@typescript-eslint/parser": "^4.29.0",
     "@zowe/cli": ">=7.0.0-next <8.0.0",
     "@zowe/imperative": ">=5.0.0-next <6.0.0",
-=======
-    "@typescript-eslint/eslint-plugin": "^4.29.0",
-    "@typescript-eslint/parser": "^4.29.0",
-    "@zowe/cli": "^6.6.2",
-    "@zowe/imperative": "4.14.0",
->>>>>>> 08243cbf
     "env-cmd": "^8.0.2",
     "eslint": "^7.32.0",
     "eslint-plugin-jest": "^24.4.0",
@@ -217,17 +207,10 @@
     "jest-cli": "^27.0.0",
     "jest-environment-node": "^27.0.6",
     "jest-environment-node-debug": "^2.0.0",
-<<<<<<< HEAD
     "jest-html-reporter": "^3.4.1",
     "jest-junit": "^6.3.0",
-    "jest-stare": "^1.11.1",
+    "jest-stare": "^2.2.0",
     "ts-jest": "^27.0.3",
-=======
-    "jest-html-reporter": "^3.3.0",
-    "jest-junit": "^6.3.0",
-    "jest-stare": "^2.2.0",
-    "ts-jest": "^24.0.0",
->>>>>>> 08243cbf
     "ts-node": "^7.0.1",
     "typedoc": "^0.16.2",
     "typescript": "^3.8.0",
